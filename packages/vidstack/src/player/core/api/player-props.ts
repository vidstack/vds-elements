import { defineProp, type PropDeclarations } from 'maverick.js/element';

import type { LogLevel } from '../../../foundation/logger/log-level';
import type { ScreenOrientationLockType } from '../../../foundation/orientation/types';
import { MEDIA_KEY_SHORTCUTS } from '../keyboard/controller';
import type { MediaKeyShortcuts, MediaKeyTarget } from '../keyboard/types';
import type { TextTrack, TextTrackInit } from '../tracks/text/text-track';
import type { MediaState } from './store';
import type { MediaLoadingStrategy, MediaResource } from './types';

export const mediaPlayerProps: PropDeclarations<PlayerProps> = {
  autoplay: false,
  aspectRatio: defineProp({
    value: null,
    type: {
      from(value) {
        if (!value) return null;
        if (!value.includes('/')) return +value;
        const [width, height] = value.split('/').map(Number);
        return +(width / height).toFixed(4);
      },
    },
  }),
  controls: false,
  currentTime: 0,
  crossorigin: null,
  fullscreenOrientation: 'landscape',
  load: 'visible',
  logLevel: 'silent',
  loop: false,
  muted: false,
  paused: true,
  playsinline: false,
  playbackRate: 1,
  poster: '',
  preload: 'metadata',
  preferNativeHLS: defineProp<boolean>({
    value: false,
    attribute: 'prefer-native-hls',
  }),
  src: '',
  userIdleDelay: 2000,
  viewType: 'unknown',
  streamType: 'unknown',
  volume: 1,
  liveEdgeTolerance: 10,
  minLiveDVRWindow: 60,
  keyDisabled: false,
  keyTarget: 'player',
  keyShortcuts: MEDIA_KEY_SHORTCUTS,
  title: '',
  thumbnails: null,
  textTracks: defineProp<(TextTrack | TextTrackInit)[]>({
    value: [],
    attribute: false,
  }),
<<<<<<< HEAD
  frameRate: 30,
=======
  smallBreakpointX: 600,
  largeBreakpointX: 980,
  smallBreakpointY: 380,
  largeBreakpointY: 600,
>>>>>>> 3a07e640
};

export interface MediaStateAccessors
  extends Pick<
    MediaState,
    'paused' | 'muted' | 'volume' | 'currentTime' | 'playsinline' | 'playbackRate'
  > {}

export type MediaSrc =
  | MediaResource
  | { src: MediaResource; type?: string }
  | { src: MediaResource; type?: string }[];

export interface PlayerProps
  // Prefer picking off the `MediaStore` type to ensure docs are kept in-sync.
  extends Pick<
    MediaState,
    | 'autoplay'
    | 'controls'
    | 'crossorigin'
    | 'currentTime'
    | 'loop'
    | 'muted'
    | 'paused'
    | 'playsinline'
    | 'poster'
    | 'preload'
    | 'playbackRate'
    | 'title'
    | 'thumbnails'
    | 'viewType'
    | 'volume'
    // live
    | 'streamType'
    | 'liveEdgeTolerance'
    | 'minLiveDVRWindow'
  > {
  /**
   * The URL and optionally type of the current media resource/s to be considered for playback.
   *
   * @see {@link https://vidstack.io/docs/player/core-concepts/loading#loading-source}
   * @see {@link https://developer.mozilla.org/en-US/docs/Web/API/HTMLMediaElement/src}
   * @see {@link https://developer.mozilla.org/en-US/docs/Web/API/HTMLMediaElement/srcObject}
   */
  src: MediaSrc;
  /**
   * The current log level. Values in order of priority are: `silent`, `error`, `warn`, `info`,
   * and `debug`.
   */
  logLevel: LogLevel;
  /**
   * Indicates when the provider can begin loading media.
   *
   * - `eager`: media will be loaded immediately.
   * - `idle`: media will be loaded after the page has loaded and `requestIdleCallback` is fired.
   * - `visible`: media will delay loading until the provider has entered the viewport.
   * - `custom`: media will wait for the `startLoading()` method or `media-start-loading` event.
   *
   *  @see {@link https://vidstack.io/docs/player/core-concepts/loading#loading-strategies}
   */
  load: MediaLoadingStrategy;
  /**
   * The amount of delay in milliseconds while media playback is progressing without user
   * activity to indicate an idle state.
   */
  userIdleDelay: number;
  /**
   * This method will indicate the orientation to lock the screen to when in fullscreen mode and
   * the Screen Orientation API is available. The default is `undefined` which indicates
   * no screen orientation change.
   */
  fullscreenOrientation: ScreenOrientationLockType | undefined;
  /**
   * Whether native HLS support is preferred over using `hls.js`. We recommend setting this to
   * `false` to ensure a consistent and configurable experience across browsers. In addition, our
   * live stream support and DVR detection is much better with `hls.js` so choose accordingly.
   *
   * This should generally only be set to `true` if (1) you're working with HLS streams, and (2)
   * you want AirPlay to work via the native Safari controls (i.e., `controls` attribute is
   * present on the `<media-player>` element).
   */
  preferNativeHLS: boolean;
  /**
   * A list of text track objects to load.
   *
   * @see {@link https://vidstack.io/docs/player/core-concepts/text-tracks}
   */
  textTracks: (TextTrack | TextTrackInit)[];
  /**
   * The aspect ratio of the player media given as 'width/height' (e.g., 16/9).
   */
  aspectRatio: number | null;
  /**
   * Whether keyboard support is disabled for the media player globally. This property won't disable
   * standard ARIA keyboard controls for individual components when focused.
   *
   * @defaultValue 'false'
   */
  keyDisabled: boolean;
  /**
   * The target on which to listen for keyboard events (e.g., `keydown`):
   *
   * - `document`: the player will listen for events on the entire document. In the case that
   * multiple players are on the page, only the most recently active player will receive input.
   * - `player`: the player will listen for events on the player itself or one of its children
   * were recently interacted with.
   *
   * @defaultValue `player`
   */
  keyTarget: MediaKeyTarget;
  /**
   * Extends global media player keyboard shortcuts. The shortcuts can be specified as a
   * space-separated list of combinations (e.g., `p Control+Space`), see the provided doc link
   * for more information.
   *
   * Do note, if `aria-keyshortcuts` is specified on a component then it will take precedence
   * over the respective value set here.
   *
   * @see {@link https://developer.mozilla.org/en-US/docs/Web/Accessibility/ARIA/Attributes/aria-keyshortcuts}
   * @example
   * ```js
   * keyShortcuts = {
   *   togglePaused: 'k Space',
   *   toggleMuted: 'm',
   *   toggleFullscreen: 'f',
   *   togglePictureInPicture: 'i',
   *   toggleCaptions: 'c',
   *   seekBackward: 'ArrowLeft',
   *   seekForward: 'ArrowRight',
   *   volumeUp: 'ArrowUp',
   *   volumeDown: 'ArrowDown',
   * }
   * ```
   */
  keyShortcuts: MediaKeyShortcuts;
  /**
<<<<<<< HEAD
   * The video's framerate - for use in SMPTE timecodes
   *
   * @example `24`
   */
  frameRate: number;
=======
   * The maximum player width in pixels for when the small breakpoint should be active.
   */
  smallBreakpointX: number;
  /**
   * The minimum player width in pixels for when the large breakpoint should begin being active.
   */
  largeBreakpointX: number;
  /**
   * The maximum player height in pixels for when the small breakpoint should be active.
   */
  smallBreakpointY: number;
  /**
   * The minimum player height in pixels for when the large breakpoint should begin being active.
   */
  largeBreakpointY: number;
>>>>>>> 3a07e640
}<|MERGE_RESOLUTION|>--- conflicted
+++ resolved
@@ -54,14 +54,11 @@
     value: [],
     attribute: false,
   }),
-<<<<<<< HEAD
   frameRate: 30,
-=======
   smallBreakpointX: 600,
   largeBreakpointX: 980,
   smallBreakpointY: 380,
   largeBreakpointY: 600,
->>>>>>> 3a07e640
 };
 
 export interface MediaStateAccessors
@@ -198,13 +195,12 @@
    */
   keyShortcuts: MediaKeyShortcuts;
   /**
-<<<<<<< HEAD
    * The video's framerate - for use in SMPTE timecodes
    *
    * @example `24`
    */
   frameRate: number;
-=======
+  /**
    * The maximum player width in pixels for when the small breakpoint should be active.
    */
   smallBreakpointX: number;
@@ -220,5 +216,4 @@
    * The minimum player height in pixels for when the large breakpoint should begin being active.
    */
   largeBreakpointY: number;
->>>>>>> 3a07e640
 }