import { effect } from 'maverick.js';
import { ComponentController } from 'maverick.js/element';

import type { PlayerAPI } from '../player';

/**
 * Sync player props with internal store and dispatch change events.
 */
export class MediaStoreSync extends ComponentController<PlayerAPI> {
  protected override onAttach(el: HTMLElement): void {
    if (__SERVER__) return;
    if (__DEV__) effect(this._onLogLevelChange.bind(this));
    effect(this._onAutoplayChange.bind(this));
    effect(this._onPosterChange.bind(this));
    effect(this._onLoopChange.bind(this));
    effect(this._onControlsChange.bind(this));
    effect(this._onCrossOriginChange.bind(this));
    effect(this._onPlaysinlineChange.bind(this));
    effect(this._onLiveToleranceChange.bind(this));
    effect(this._onLiveChange.bind(this));
    effect(this._onLiveEdgeChange.bind(this));
    effect(this._onThumbnailsChange.bind(this));
<<<<<<< HEAD
    effect(this._onTitleChange.bind(this));
    effect(this._onFramesChange.bind(this));
=======
>>>>>>> 3a07e640
  }

  private _onLogLevelChange() {
    if (!__DEV__) return;
    this.$store.logLevel.set(this.$props.logLevel());
  }

  private _onFramesChange() {
    if (!__DEV__) return;
    this.$store.frameRate.set(this.$props.frameRate());
  }

  private _onAutoplayChange() {
    const autoplay = this.$props.autoplay();
    this.$store.autoplay.set(autoplay);
    this.dispatch('autoplay-change', { detail: autoplay });
  }

  private _onLoopChange() {
    const loop = this.$props.loop();
    this.$store.loop.set(loop);
    this.dispatch('loop-change', { detail: loop });
  }

  private _onControlsChange() {
    const controls = this.$props.controls();
    this.$store.controls.set(controls);
    this.dispatch('controls-change', { detail: controls });
  }

  private _onPosterChange() {
    const poster = this.$props.poster();
    this.$store.poster.set(poster);
    this.dispatch('poster-change', { detail: poster });
  }

  private _onCrossOriginChange() {
    this.$store.crossorigin.set(this.$props.crossorigin());
  }

  private _onPlaysinlineChange() {
    const playsinline = this.$props.playsinline();
    this.$store.playsinline.set(playsinline);
    this.dispatch('playsinline-change', { detail: playsinline });
  }

  private _onLiveChange() {
    this.dispatch('live-change', { detail: this.$store.live() });
  }

  private _onLiveToleranceChange() {
    this.$store.liveEdgeTolerance.set(this.$props.liveEdgeTolerance());
    this.$store.minLiveDVRWindow.set(this.$props.minLiveDVRWindow());
  }

  private _onLiveEdgeChange() {
    this.dispatch('live-edge-change', { detail: this.$store.liveEdge() });
  }

  protected _onThumbnailsChange() {
    this.$store.thumbnails.set(this.$props.thumbnails());
  }
}<|MERGE_RESOLUTION|>--- conflicted
+++ resolved
@@ -20,11 +20,8 @@
     effect(this._onLiveChange.bind(this));
     effect(this._onLiveEdgeChange.bind(this));
     effect(this._onThumbnailsChange.bind(this));
-<<<<<<< HEAD
     effect(this._onTitleChange.bind(this));
     effect(this._onFramesChange.bind(this));
-=======
->>>>>>> 3a07e640
   }
 
   private _onLogLevelChange() {
